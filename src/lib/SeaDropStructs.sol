--- conflicted
+++ resolved
@@ -5,16 +5,6 @@
  * @notice A struct defining public drop data.
  *         Designed to fit efficiently in one storage slot.
  * 
-<<<<<<< HEAD
- * @param mintPrice             The mint price per token.
- *                              (Up to 1.2m of native token, e.g.: ETH, MATIC)
- * @param startTime             The start time, ensure this is not zero.
- * @param maxTotalMintableByWallet     Maximum total number of mints a user is
- *                              allowed.
- * @param feeBps                Fee out of 10_000 basis points to be collected.
- * @param restrictFeeRecipients If false, allow any fee recipient;
- *                              if true, check fee recipient is allowed.
-=======
  * @param mintPrice                The mint price per token. (Up to 1.2m
  *                                 of native token, e.g. ETH, MATIC)
  * @param startTime                The start time, ensure this is not zero.
@@ -24,7 +14,6 @@
  *                                 collected.
  * @param restrictFeeRecipients    If false, allow any fee recipient;
  *                                 if true, check fee recipient is allowed.
->>>>>>> d149828d
  */
 struct PublicDrop {
     uint80 mintPrice; // 80/256 bits
@@ -45,15 +34,9 @@
  * @notice A struct defining token gated drop stage data.
  *         Designed to fit efficiently in one storage slot.
  * 
-<<<<<<< HEAD
- * @param mintPrice                The mint price per token.
- *                                 (Up to 1.2m of native token, e.g.: ETH, MATIC)
- * @param maxTotalMintableByWallet        The limit of items this wallet can mint.
-=======
  * @param mintPrice                The mint price per token. (Up to 1.2m 
  *                                 of native token, e.g.: ETH, MATIC)
  * @param maxTotalMintableByWallet The limit of items this wallet can mint.
->>>>>>> d149828d
  * @param startTime                The start time, ensure this is not zero.
  * @param endTime                  The end time, ensure this is not zero.
  * @param dropStageIndex           The drop stage index to emit with the event
@@ -137,14 +120,6 @@
     string allowListURI;
 }
 
-<<<<<<< HEAD
-struct SignedMintParams {
-    uint80 minMintPrice;
-    uint24 maxmaxTotalMintableByWallet       ;
-    uint48 minStartTime;
-    uint48 maxEndTime;
-    uint40 maxMaxTokenSupplyForStage;
-=======
 /**
  * @notice TODO add notice and param docs if this struct is added and used.
  */
@@ -154,6 +129,5 @@
     uint48 minStartTime;
     uint48 maxEndTime;
     uint32 maxMaxTokenSupplyForStage;
->>>>>>> d149828d
     uint16 maxFeeBps;
 }